--- conflicted
+++ resolved
@@ -98,1070 +98,4 @@
 	    sub_fragments(R1, End, RSub, Rest)
 	;   Sub = [],
 	    Rest = [F|R0]
-<<<<<<< HEAD
-	).
-
-
-		 /*******************************
-		 *	     PREDICATES		*
-		 *******************************/
-
-%%	process_source(+Src, :Handler) is det.
-%
-%	Process input from Src, calling :Handler on identified
-%	fragments.
-%
-%	Note that we set the =xref= flag to avoid asserting clauses from
-%	compile_aux_clauses/1.  This API needs rethinking.
-
-process_source(Src, Handler) :-
-	prolog_open_source(Src, Fd),
-	(   current_prolog_flag(xref, Xref)
-	->  true
-	;   Xref = false
-	),
-	set_prolog_flag(xref, true),
-	setup_call_cleanup(b_setval(doc_colour_handler, Handler),
-			   process_input(Fd, Src),
-			   cleanup_source(Xref, Fd)).
-
-cleanup_source(Xref, Fd) :-
-	set_prolog_flag(xref, Xref),
-	prolog_close_source(Fd),
-	nb_delete(doc_colour_handler).
-
-process_input(In, Context) :-
-	repeat,
-	prolog_read_source_term(In, Term, _Expanded,
-				[ comments(Comments),
-				  subterm_positions(TermPos)
-				]),
-	(   Term == end_of_file
-	->  !
-	;   colourise_comments(Comments, Context),
-	    colourise_term(Term, Context, TermPos)
-	->  fail
-	;   fail			% TBD: warning
-	).
-
-%%	colourise_comments(+Comments, +Context) is det.
-%
-%	Colourise  the  comments  we  have  found.  We  use  the  5.6.17
-%	comment-hook of read to collect the comments realiably. Comments
-%	are classified as one of =structured_comment= or =comment=.
-
-colourise_comments([], _).
-colourise_comments([H|T], Ctx) :-
-	colourise_comment(H, Ctx),
-	colourise_comments(T, Ctx).
-
-colourise_comment(TermPos-Comment, Ctx) :-
-	stream_position_data(char_count, TermPos, Start),
-	atom_length(Comment, Len),
-	End is Start + Len,
-	(   is_structured_comment(Comment, _)
-	->  colour_item(structured_comment, Ctx, Start-End)
-	;   colour_item(comment, Ctx, Start-End)
-	).
-
-%%	colourise_term(+Term, +Context, +TermPos) is det.
-
-colourise_term(Term, TB, Pos) :-
-	term_colours(Term, FuncSpec-ArgSpecs), !,
-	Pos = term_position(_,_,FF,FT,ArgPos),
-	specified_item(FuncSpec, Term, TB, FF-FT),
-	specified_items(ArgSpecs, Term, TB, ArgPos).
-colourise_term((Head :- Body), TB,
-	       term_position(F,T,FF,FT,[HP,BP])) :- !,
-	colour_item(clause,	    TB,	F-T),
-	colour_item(neck(clause),   TB,	FF-FT),
-	colourise_clause_head(Head, TB,	HP),
-	colourise_body(Body, Head,  TB,	BP).
-colourise_term((Head --> Body), TB,			% TBD: expansion!
-	       term_position(F,T,FF,FT,[HP,BP])) :- !,
-	colour_item(grammar_rule,	TB, F-T),
-	colour_item(neck(grammar_rule),	TB, FF-FT),
-	colourise_extended_head(Head, 2, TB, HP),
-	colourise_dcg(Body, Head,	TB, BP).
-colourise_term(:->(Head, Body), TB,
-	       term_position(F,T,FF,FT,[HP,BP])) :- !,
-	colour_item(method,		TB, F-T),
-	colour_item(neck(method(send)),	TB, FF-FT),
-	colour_method_head(send(Head),	TB, HP),
-	colourise_method_body(Body,	TB, BP).
-colourise_term(:<-(Head, Body), TB,
-	       term_position(F,T,FF,FT,[HP,BP])) :- !,
-	colour_item(method,	       TB, F-T),
-	colour_item(neck(method(get)), TB, FF-FT),
-	colour_method_head(get(Head),  TB, HP),
-	colourise_method_body(Body,    TB, BP).
-colourise_term((:- Directive), TB, Pos) :- !,
-	arg(1, Pos, F),
-	arg(2, Pos, T0),
-%	get(TB, scan, T, line, 0, end, EOL),
-%	To is EOL+1,
-	T is T0 + 1,			% TBD: include the '.'
-	colour_item(directive, TB, F-T),
-	arg(5, Pos, [ArgPos]),
-	colourise_directive(Directive, TB, ArgPos).
-colourise_term((?- Directive), TB, Pos) :- !,
-	colourise_term((:- Directive), TB, Pos).
-colourise_term(end_of_file, _, _) :- !.
-colourise_term(Fact, TB, Pos) :- !,
-	colour_item(clause, TB,	Pos),
-	colourise_clause_head(Fact, TB, Pos).
-
-colourise_extended_head(Head, N, TB, Pos) :-
-	functor_position(Pos, FPos, _),
-	Head =.. List,
-	length(Extra, N),
-	append(List, Extra, List1),
-	TheHead =.. List1,
-	classify_head(TB, TheHead, Class),
-	colour_item(head(Class), TB, FPos),
-	colourise_term_args(Head, TB, Pos).
-
-colourise_clause_head(Head, TB, Pos) :-
-	nonvar(Head),
-	head_colours(Head, ClassSpec-ArgSpecs), !,
-	functor_position(Pos, FPos, ArgPos),
-	(   ClassSpec == classify
-	->  classify_head(TB, Head, Class)
-	;   Class = ClassSpec
-	),
-	colour_item(head(Class), TB, FPos),
-	specified_items(ArgSpecs, Head, TB, ArgPos).
-colourise_clause_head(Head, TB, Pos) :-
-	functor_position(Pos, FPos, _),
-	classify_head(TB, Head, Class),
-	colour_item(head(Class), TB, FPos),
-	colourise_term_args(Head, TB, Pos).
-
-%%	colourise_extern_head(+Head, +Module, +TB, +Pos)
-%
-%	Colourise the head specified as Module:Head. Normally used for
-%	adding clauses to multifile predicates in other modules.
-
-colourise_extern_head(Head, M, TB, Pos) :-
-	functor_position(Pos, FPos, _),
-	colour_item(head(extern(M)), TB, FPos),
-	colourise_term_args(Head, TB, Pos).
-
-colour_method_head(SGHead, TB, Pos) :-
-	arg(1, SGHead, Head),
-	functor(SGHead, SG, _),
-	functor_position(Pos, FPos, _),
-	colour_item(method(SG), TB, FPos),
-	colourise_term_args(Head, TB, Pos).
-
-%%	functor_position(+Term, -FunctorPos, -ArgPosList)
-%
-%	Get the position of a functor   and  its argument. Unfortunately
-%	this goes wrong for lists, who have two `functor-positions'.
-
-functor_position(term_position(_,_,FF,FT,ArgPos), FF-FT, ArgPos) :- !.
-functor_position(list_position(F,_T,Elms,none), F-FT, Elms) :- !,
-	FT is F + 1.
-functor_position(Pos, Pos, []).
-
-
-%%	colourise_directive(+Body, +TB, +Pos)
-%
-%	Colourise the body of a directive.
-
-colourise_directive(Body, TB, Pos) :-
-	colourise_body(Body, TB, Pos).
-
-
-%%	colourise_body(+Body, +TB, +Pos)
-%
-%	Breaks down to colourise_goal/3.
-
-colourise_body(Body, TB, Pos) :-
-	colourise_body(Body, [], TB, Pos).
-
-colourise_body(Body, Origin, TB, Pos) :-
-	colour_item(body, TB, Pos),
-	colourise_goals(Body, Origin, TB, Pos).
-
-%%	colourise_method_body(+MethodBody, +TB, +Pos)
-%
-%	Colourise the optional "comment":: as pce(comment) and proceed
-%	with the body.
-
-colourise_method_body(::(_Comment,Body), TB,
-		      term_position(_F,_T,_FF,_FT,[CP,BP])) :- !,
-	colour_item(comment, TB, CP),
-	colourise_body(Body, TB, BP).
-colourise_method_body(Body, TB, Pos) :-		% deal with pri(::) < 1000
-	Body =.. [F,A,B],
-	control_op(F), !,
-	Pos = term_position(_F,_T,_FF,_FT,
-			    [ AP,
-			      BP
-			    ]),
-	colourise_method_body(A, TB, AP),
-	colourise_body(B, TB, BP).
-colourise_method_body(Body, TB, Pos) :-
-	colourise_body(Body, TB, Pos).
-
-control_op((',')).
-control_op((;)).
-control_op((->)).
-control_op((*->)).
-
-colourise_goals(Body, Origin, TB, term_position(_,_,_,_,ArgPos)) :-
-	body_compiled(Body), !,
-	colourise_subgoals(ArgPos, 1, Body, Origin, TB).
-colourise_goals(Goal, Origin, TB, Pos) :-
-	colourise_goal(Goal, Origin, TB, Pos).
-
-colourise_subgoals([], _, _, _, _).
-colourise_subgoals([Pos|T], N, Body, Origin, TB) :-
-	arg(N, Body, Arg),
-	colourise_goals(Arg, Origin, TB, Pos),
-	NN is N + 1,
-	colourise_subgoals(T, NN, Body, Origin, TB).
-
-%%	colourise_dcg(+Body, +Head, +TB, +Pos)
-%
-%	Breaks down to colourise_dcg_goal/3.
-
-colourise_dcg(Body, Head, TB, Pos) :-
-	colour_item(dcg, TB, Pos),
-	dcg_extend(Head, Origin),
-	colourise_dcg_goals(Body, Origin, TB, Pos).
-
-colourise_dcg_goals(Var, _, TB, Pos) :-
-	var(Var), !,
-	colour_item(goal(meta,Var), TB, Pos).
-colourise_dcg_goals({Body}, Origin, TB,	brace_term_position(F,T,Arg)) :- !,
-	colour_item(dcg(plain), TB, F-T),
-	colourise_goals(Body, Origin, TB, Arg).
-colourise_dcg_goals([], _, TB, Pos) :- !,
-	colour_item(dcg(list), TB, Pos).
-colourise_dcg_goals(List, _, TB, Pos) :-
-	List = [_|_], !,
-	colour_item(dcg(list), TB, Pos),
-	colourise_term_args(List, TB, Pos).
-colourise_dcg_goals(Body, Origin, TB, term_position(_,_,_,_,ArgPos)) :-
-	body_compiled(Body), !,
-	colourise_dcg_subgoals(ArgPos, 1, Body, Origin, TB).
-colourise_dcg_goals(Goal, Origin, TB, Pos) :-
-	colourise_dcg_goal(Goal, Origin, TB, Pos),
-	colourise_term_args(Goal, TB, Pos).
-
-colourise_dcg_subgoals([], _, _, _, _).
-colourise_dcg_subgoals([Pos|T], N, Body, Origin, TB) :-
-	arg(N, Body, Arg),
-	colourise_dcg_goals(Arg, Origin, TB, Pos),
-	NN is N + 1,
-	colourise_dcg_subgoals(T, NN, Body, Origin, TB).
-
-dcg_extend(Term, Goal) :-
-	callable(Term),
-	Term =.. List,
-	append(List, [_,_], List2),
-	Goal =.. List2.
-
-%%	colourise_dcg_goal(+Goal, +Origin, +TB, +Pos).
-
-colourise_dcg_goal(!, Origin, TB, TermPos) :- !,
-	colourise_goal(!, Origin, TB, TermPos).
-colourise_dcg_goal(Goal, Origin, TB, TermPos) :-
-	dcg_extend(Goal, TheGoal), !,
-	colourise_goal(TheGoal, Origin, TB, TermPos).
-colourise_dcg_goal(Goal, _, TB, Pos) :-
-	colourise_term_args(Goal, TB, Pos).
-
-
-%%	colourise_goal(+Goal, +Origin, +TB, +Pos)
-%
-%	Colourise access to a single goal.
-
-					% Deal with list as goal (consult)
-colourise_goal(Goal, _, TB, list_position(F,T,Elms,_)) :- !,
-	FT is F + 1,
-	AT is T - 1,
-	colour_item(goal(built_in, Goal), TB, F-FT),
-	colour_item(goal(built_in, Goal), TB, AT-T),
-	colourise_file_list(Goal, TB, Elms).
-colourise_goal(Goal, Origin, TB, Pos) :-
-	nonvar(Goal),
-	goal_colours(Goal, ClassSpec-ArgSpecs), !, % specified
-	functor_position(Pos, FPos, ArgPos),
-	(   ClassSpec == classify
-	->  goal_classification(TB, Goal, Origin, Class)
-	;   Class = ClassSpec
-	),
-	colour_item(goal(Class, Goal), TB, FPos),
-	specified_items(ArgSpecs, Goal, TB, ArgPos).
-colourise_goal(Module:Goal, _Origin, TB, term_position(_,_,_,_,[PM,PG])) :- !,
-	colour_item(module(Module), TB, PM),
-	(   PG = term_position(_,_,FF,FT,_)
-	->  FP = FF-FT
-	;   FP = PG
-	),
-	colour_item(goal(extern(Module), Goal), TB, FP),
-	colourise_goal_args(Goal, TB, PG).
-colourise_goal(Goal, Origin, TB, Pos) :-
-	goal_classification(TB, Goal, Origin, Class),
-	(   Pos = term_position(_,_,FF,FT,_ArgPos)
-	->  FPos = FF-FT
-	;   FPos = Pos
-	),
-	colour_item(goal(Class, Goal), TB, FPos),
-	colourise_goal_args(Goal, TB, Pos).
-
-%%	colourise_goal_args(+Goal, +TB, +Pos)
-%
-%	Colourise the arguments to a goal. This predicate deals with
-%	meta- and database-access predicates.
-
-colourise_goal_args(Goal, TB, term_position(_,_,_,_,ArgPos)) :-
-	meta_args(Goal, MetaArgs), !,
-	colourise_meta_args(1, Goal, MetaArgs, TB, ArgPos).
-colourise_goal_args(Goal, TB, Pos) :-
-	colourise_term_args(Goal, TB, Pos).
-
-colourise_meta_args(_, _, _, _, []) :- !.
-colourise_meta_args(N, Goal, MetaArgs, TB, [P0|PT]) :-
-	arg(N, Goal, Arg),
-	arg(N, MetaArgs, MetaSpec),
-	(   expand_meta(MetaSpec, Arg, Expanded)
-	->  colourise_goal(Expanded, [], TB, P0) % TBD: recursion
-	;   colourise_term_arg(Arg, TB, P0)
-	),
-	NN is N + 1,
-	colourise_meta_args(NN, Goal, MetaArgs, TB, PT).
-
-%%	meta_args(+Goal, -ArgSpec)
-%
-%	Return a copy of Goal, where each meta-argument is an integer
-%	representing the number of extra arguments. The non-meta
-%	arguments are unbound variables.
-%
-%	E.g. meta_args(maplist(foo,x,y), X) --> X = maplist(2,_,_)
-%
-%	NOTE: this could be cached if performance becomes an issue.
-
-meta_args(Goal, VarGoal) :-
-	xref_meta(Goal, _),
-	functor(Goal, Name, Arity),
-	functor(VarGoal, Name, Arity),
-	xref_meta(VarGoal, MetaArgs),
-	instantiate_meta(MetaArgs).
-
-instantiate_meta([]).
-instantiate_meta([H|T]) :-
-	(   var(H)
-	->  H = 0
-	;   H = V+N
-	->  V = N
-	),
-	instantiate_meta(T).
-
-%%	expand_meta(+MetaSpec, +Goal, -Expanded)
-%
-%	Add extra arguments to the goal if the meta-specifier is an
-%	integer (see above).
-
-expand_meta(MetaSpec, Goal, Goal) :-
-	MetaSpec == 0.
-expand_meta(MetaSpec, Goal, Expanded) :-
-	integer(MetaSpec),
-	callable(Goal), !,
-	length(Extra, MetaSpec),
-	Goal =.. List0,
-	append(List0, Extra, List),
-	Expanded =.. List.
-
-%%	colourise_db(+Arg, +TB, +Pos)
-%
-%	Colourise database modification calls (assert/1, retract/1 and
-%	friends.
-
-colourise_db((Head:-_Body), TB, term_position(_,_,_,_,[HP,_])) :- !,
-	colourise_db(Head, TB, HP).
-colourise_db(Module:Head, TB, term_position(_,_,_,_,[MP,HP])) :- !,
-	colour_item(module(Module), TB, MP),
-	(   atom(Module),
-	    xref_module(Module, TB)
-	->  colourise_db(Head, TB, HP)
-	;   true			% TBD: Modifying in other module
-	).
-colourise_db(Head, TB, Pos) :-
-	colourise_goal(Head, '<db-change>', TB, Pos).
-
-
-%%	colourise_files(+Arg, +TB, +Pos)
-%
-%	Colourise the argument list of one of the file-loading predicates.
-
-colourise_files(List, TB, list_position(_,_,Elms,_)) :- !,
-	colourise_file_list(List, TB, Elms).
-colourise_files(M:Spec, TB, term_position(_,_,_,_,[MP,SP])) :- !,
-	colour_item(module(M), TB, MP),
-	colourise_files(Spec, TB, SP).
-colourise_files(Var, TB, P) :-
-	var(Var), !,
-	colour_item(var, TB, P).
-colourise_files(Spec0, TB, Pos) :-
-	strip_module(Spec0, _, Spec),
-	(   (   atom(TB)
-	    ->	SourceId = TB
-	    ;	TB = @SourceId
-	    ),
-	    catch(xref_source_file(Spec, Path, SourceId), _, fail)
-	->  colour_item(file(Path), TB, Pos)
-	;   colour_item(nofile, TB, Pos)
-	).
-
-colourise_file_list([], _, _).
-colourise_file_list([H|T], TB, [PH|PT]) :-
-	colourise_files(H, TB, PH),
-	colourise_file_list(T, TB, PT).
-
-%%	colourise_class(ClassName, TB, Pos)
-%
-%	Colourise   an   XPCE   class.   Relies     on   the   extension
-%	pce_classify_class/3 to classify the XPCE class.
-
-colourise_class(ClassName, TB, Pos) :-
-	(   pce_classify_class(TB, ClassName, Classification)
-	->  colour_item(class(Classification, ClassName), TB, Pos)
-	;   true
-	).
-
-%%	colourise_term_args(+Term, +TB, +Pos)
-%
-%	colourise head/body principal terms.
-
-colourise_term_args(Term, TB,
-		    term_position(_,_,_,_,ArgPos)) :- !,
-	colourise_term_args(ArgPos, 1, Term, TB).
-colourise_term_args(_, _, _).
-
-colourise_term_args([], _, _, _).
-colourise_term_args([Pos|T], N, Term, TB) :-
-	arg(N, Term, Arg),
-	colourise_term_arg(Arg, TB, Pos),
-	NN is N + 1,
-	colourise_term_args(T, NN, Term, TB).
-
-colourise_term_arg(Var, TB, Pos) :-			% variable
-	var(Var), !,
-	colour_item(var, TB, Pos).
-colourise_term_arg(Atom, TB, Pos) :-			% atom
-	atom(Atom), !,
-	colour_item(atom, TB, Pos).
-colourise_term_arg(List, TB, list_position(_, _, Elms, Tail)) :- !,
-	colourise_list_args(Elms, Tail, List, TB, classify).	% list
-colourise_term_arg(Compound, TB, Pos) :-		% compound
-	compound(Compound), !,
-	colourise_term_args(Compound, TB, Pos).
-colourise_term_arg(_, TB, string_position(F, T)) :- !,	% string
-	colour_item(string, TB, F-T).
-colourise_term_arg(_Arg, _TB, _Pos) :-
-	true.
-
-colourise_list_args([HP|TP], Tail, [H|T], TB, How) :-
-	specified_item(How, H, TB, HP),
-	colourise_list_args(TP, Tail, T, TB, How).
-colourise_list_args([], none, _, _, _) :- !.
-colourise_list_args([], TP, T, TB, How) :-
-	specified_item(How, T, TB, TP).
-
-
-%%	colourise_exports(+List, +TB, +Pos)
-%
-%	Colourise the module export-list (or any other list holding
-%	terms of the form Name/Arity referring to predicates).
-
-colourise_exports([], _, _) :- !.
-colourise_exports(List, TB, list_position(_,_,ElmPos,Tail)) :- !,
-	(   Tail == none
-	->  true
-	;   colour_item(type_error(list), TB, Tail)
-	),
-	colourise_exports2(List, TB, ElmPos).
-colourise_exports(_, TB, Pos) :-
-	colour_item(type_error(list), TB, Pos).
-
-colourise_exports2([G0|GT], TB, [P0|PT]) :- !,
-	colourise_declaration(G0, TB, P0),
-	colourise_exports2(GT, TB, PT).
-colourise_exports2(_, _, _).
-
-
-%%	colourise_imports(+List, +File, +TB, +Pos)
-%
-%	Colourise import list from use_module/2, importing from File.
-
-colourise_imports(List, File, TB, Pos) :-
-	(   xref_public_list(File, Path, Public, TB)
-	->  true
-	;   Public = []
-	),
-	colourise_imports(List, Path, Public, TB, Pos).
-
-colourise_imports([], _, _, _, _).
-colourise_imports(List, File, Public, TB, list_position(_,_,ElmPos,Tail)) :- !,
-	(   Tail == none
-	->  true
-	;   colour_item(type_error(list), TB, Tail)
-	),
-	colourise_imports2(List, File, Public, TB, ElmPos).
-colourise_imports(_, _, _, TB, Pos) :-
-	colour_item(type_error(list), TB, Pos).
-
-colourise_imports2([G0|GT], File, Public, TB, [P0|PT]) :- !,
-	colourise_import(G0, File, TB, P0),
-	colourise_imports2(GT, File, Public, TB, PT).
-colourise_imports2(_, _, _, _, _).
-
-colourise_import(PI as Name, File, TB, term_position(_,_,FF,FT,[PP,NP])) :-
-	pi_to_term(PI, Goal), !,
-	colour_item(goal(imported(File), Goal), TB, PP),
-	functor(Goal, _, Arity),
-	functor(NewGoal, Name, Arity),
-	goal_classification(TB, NewGoal, [], Class),
-	colour_item(goal(Class, NewGoal), TB, NP),
-	colour_item(keyword(as), TB, FF-FT).
-colourise_import(PI, _, TB, Pos) :-
-	colourise_declaration(PI, TB, Pos).
-
-
-%%	colourise_declarations(+Term, +TB, +Pos)
-%
-%	Colourise the Name/Arity lists of dynamic, multifile, etc
-%	declarations.
-
-colourise_declarations((Head,Tail), TB,
-		       term_position(_,_,_,_,[PH,PT])) :- !,
-	colourise_declaration(Head, TB, PH),
-	colourise_declarations(Tail, TB, PT).
-colourise_declarations(Last, TB, Pos) :-
-	colourise_declaration(Last, TB, Pos).
-
-colourise_declaration(PI, TB, Pos) :-
-	pi_to_term(PI, Goal), !,
-	goal_classification(TB, Goal, [], Class),
-	colour_item(goal(Class, Goal), TB, Pos).
-colourise_declaration(Module:PI, TB,
-		      term_position(_,_,_,_,[PM,PG])) :-
-	atom(Module), pi_to_term(PI, Goal), !,
-	colour_item(module(M), TB, PM),
-	colour_item(goal(extern(M), Goal), TB, PG).
-colourise_declaration(op(_,_,_), TB, Pos) :-
-	colour_item(exported_operator, TB, Pos).
-colourise_declaration(_, TB, Pos) :-
-	colour_item(type_error(export_declaration), TB, Pos).
-
-pi_to_term(Name/Arity, Term) :-
-	atom(Name), integer(Arity), !,
-	functor(Term, Name, Arity).
-pi_to_term(Name//Arity0, Term) :-
-	atom(Name), integer(Arity0), !,
-	Arity is Arity0 + 2,
-	functor(Term, Name, Arity).
-
-
-%%	colour_item(+Class, +Source, +Pos)
-%
-%	colourise region if a style is defined for this class.
-
-colour_item(Class, _Source, Pos) :-
-	prolog_src_style(Class, _), !,
-	arg(1, Pos, F),
-	arg(2, Pos, T),
-	b_getval(doc_colour_handler, Handler),
-	call(Handler, F, T, Class).
-colour_item(_, _, _).
-
-
-		 /*******************************
-		 *	  CONFIGURATION		*
-		 *******************************/
-
-%%	body_compiled(+Term)
-%
-%	Succeeds if term is a construct handled by the compiler.
-
-body_compiled((_,_)).
-body_compiled((_->_)).
-body_compiled((_*->_)).
-body_compiled((_;_)).
-body_compiled(\+_).
-
-%%	goal_classification(+TB, +Goal, +Origin, -Class)
-%
-%	Classify Goal appearing in TB and called from a clause with head
-%	Origin.  For directives Origin is [].
-
-goal_classification(_, Goal, _, meta) :-
-	var(Goal), !.
-goal_classification(_, Goal, Origin, recursion) :-
-	callable(Goal),
-	functor(Goal, Name, Arity),
-	functor(Origin, Name, Arity), !.
-goal_classification(TB, Goal, _, How) :-
-	xref_defined(TB, Goal, How), !.
-goal_classification(_TB, Goal, _, Class) :-
-	goal_classification(Goal, Class), !.
-goal_classification(_TB, _Goal, _, undefined).
-
-%%	goal_classification(+Goal, -Class)
-%
-%	Multifile hookable classification for non-local goals.
-
-goal_classification(Goal, built_in) :-
-	built_in_predicate(Goal), !.
-goal_classification(Goal, autoload) :-	% SWI-Prolog
-	functor(Goal, Name, Arity),
-	'$in_library'(Name, Arity, _Path), !.
-goal_classification(Goal, global) :-	% SWI-Prolog
-	current_predicate(_, user:Goal), !.
-goal_classification(SS, expanded) :-	% XPCE (TBD)
-	functor(SS, send_super, A),
-	A >= 2, !.
-goal_classification(SS, expanded) :-	% XPCE (TBD)
-	functor(SS, get_super, A),
-	A >= 3, !.
-
-classify_head(TB, Goal, exported) :-
-	xref_exported(TB, Goal), !.
-classify_head(_TB, Goal, hook) :-
-	xref_hook(Goal), !.
-classify_head(TB, Goal, hook) :-
-	xref_module(TB, M),
-	xref_hook(M:Goal), !.
-classify_head(TB, Goal, unreferenced) :-
-	\+ (xref_called(TB, Goal, By), By \= Goal), !.
-classify_head(TB, Goal, How) :-
-	xref_defined(TB, Goal, How), !.
-classify_head(_TB, Goal, built_in) :-
-	built_in_predicate(Goal), !.
-classify_head(_TB, _Goal, undefined).
-
-built_in_predicate(Goal) :-
-	predicate_property(system:Goal, built_in), !.
-built_in_predicate(module(_, _)).
-
-%	Specify colours for individual goals.  Currently used only to
-%	highlight file references, so we can jump to them and are indicated
-%	on missing files.
-
-goal_colours(module(_,_),	     built_in-[identifier,exports]).
-goal_colours(use_module(_),	     built_in-[file]).
-goal_colours(use_module(File,_),     built_in-[file,imports(File)]).
-goal_colours(dynamic(_),	     built_in-[predicates]).
-goal_colours(thread_local(_),	     built_in-[predicates]).
-goal_colours(multifile(_),	     built_in-[predicates]).
-goal_colours(volatile(_),	     built_in-[predicates]).
-goal_colours(consult(_),	     built_in-[file]).
-goal_colours(include(_),	     built_in-[file]).
-goal_colours(ensure_loaded(_),	     built_in-[file]).
-goal_colours(load_files(_,_),	     built_in-[file,classify]).
-% Database access
-goal_colours(assert(_),		     built_in-[db]).
-goal_colours(asserta(_),	     built_in-[db]).
-goal_colours(assertz(_),	     built_in-[db]).
-goal_colours(assert(_,_),	     built_in-[db,classify]).
-goal_colours(asserta(_,_),	     built_in-[db,classify]).
-goal_colours(assertz(_,_),	     built_in-[db,classify]).
-goal_colours(retract(_),	     built_in-[db]).
-goal_colours(retractall(_),	     built_in-[db]).
-goal_colours(clause(_,_),	     built_in-[db,classify]).
-goal_colours(clause(_,_,_),	     built_in-[db,classify,classify]).
-% XPCE stuff
-goal_colours(pce_autoload(_,_),	     classify-[classify,file]).
-goal_colours(pce_image_directory(_), classify-[file]).
-goal_colours(new(_, _),		     built_in-[classify,pce_new]).
-goal_colours(send_list(_,_,_),	     built_in-pce_arg_list).
-goal_colours(send(_,_),		     built_in-[pce_arg,pce_selector]).
-goal_colours(get(_,_,_),	     built_in-[pce_arg,pce_selector,pce_arg]).
-goal_colours(send_super(_,_),	     built_in-[pce_arg,pce_selector]).
-goal_colours(get_super(_,_),	     built_in-[pce_arg,pce_selector,pce_arg]).
-goal_colours(get_chain(_,_,_),	     built_in-[pce_arg,pce_selector,pce_arg]).
-goal_colours(Pce,		     built_in-pce_arg) :-
-	compound(Pce),
-	functor(Pce, Functor, _),
-	pce_functor(Functor).
-
-pce_functor(send).
-pce_functor(get).
-pce_functor(send_super).
-pce_functor(get_super).
-
-
-		 /*******************************
-		 *	  SPECIFIC HEADS	*
-		 *******************************/
-
-head_colours(file_search_path(_,_), hook-[identifier,classify]).
-head_colours(library_directory(_),  hook-[file]).
-head_colours(resource(_,_,_),	    hook-[identifier,classify,file]).
-
-head_colours(M:H, Colours) :-
-	atom(M), callable(H),
-	xref_hook(M:H), !,
-	Colours = hook - [ hook, hook-classify ].
-head_colours(M:H, Colours) :-
-	M == user,
-	head_colours(H, HC),
-	HC = hook - _, !,
-	Colours = hook - [ hook, HC ].
-head_colours(M:_,		    meta-[module(M),extern(M)]).
-
-
-		 /*******************************
-		 *	       STYLES		*
-		 *******************************/
-
-%%	def_style(+Pattern, -Style)
-%
-%	Define the style used for the   given  pattern. Definitions here
-%	can     be     overruled     by       defining     rules     for
-%	emacs_prolog_colours:style/2
-
-def_style(goal(built_in,_),	style(colour := blue)).
-def_style(goal(imported(_),_),	style(colour := blue)).
-def_style(goal(autoload,_),	style(colour := navy_blue)).
-def_style(goal(global,_),	style(colour := navy_blue)).
-def_style(goal(undefined,_),	style(colour := red)).
-def_style(goal(thread_local(_),_), style(colour := magenta,
-				      underline:= @on)).
-def_style(goal(dynamic(_),_),	style(colour := magenta)).
-def_style(goal(multifile(_),_),	style(colour := navy_blue)).
-def_style(goal(expanded,_),	style(colour := blue,
-				      underline := @on)).
-def_style(goal(extern(_),_),	style(colour := blue,
-				      underline := @on)).
-def_style(goal(recursion,_),	style(underline := @on)).
-def_style(goal(meta,_),		style(colour := red4)). % same as var
-def_style(goal(foreign(_),_),	style(colour := darkturquoise)).
-def_style(goal(local(_),_),	@default).
-def_style(goal(constraint(_),_), style(colour := darkcyan)).
-
-def_style(head(exported),	style(bold := @on, colour := blue)).
-def_style(head(extern(_)),	style(bold := @on, colour := blue)).
-def_style(head(dynamic),	style(bold := @on, colour := magenta)).
-def_style(head(multifile),	style(bold := @on, colour := navy_blue)).
-def_style(head(unreferenced),	style(bold := @on, colour := red)).
-def_style(head(hook),		style(underline  := @on, colour := blue)).
-def_style(head(meta),		@default).
-def_style(head(constraint(_)),	style(bold := @on, colour := darkcyan)).
-def_style(head(_),		style(bold := @on)).
-
-def_style(comment,		style(colour := dark_green)).
-def_style(structured_comment,	style(colour := dark_green)).
-
-def_style(directive,		style(background := grey90)).
-def_style(method(_),		style(bold := @on)).
-
-def_style(var,			style(colour := red4)).
-def_style(unbound,		style(bold := @on, colour := red)).
-def_style(atom,			@default).		% ensure it passed.
-def_style(quoted_atom,		style(colour := navy_blue)).
-def_style(string,		style(colour := navy_blue)).
-def_style(nofile,		style(colour := red)).
-def_style(file(_),		style(colour := blue,
-				      underline  := @on)).
-def_style(class(built_in,_),	style(colour := blue,
-				      underline := @on)).
-def_style(class(library(_),_),	style(colour := navy_blue,
-				      underline := @on)).
-def_style(class(local(_,_,_),_), style(underline := @on)).
-def_style(class(user(_),_),	style(underline := @on)).
-def_style(class(user,_),	style(underline := @on)).
-def_style(class(undefined,_),	style(colour := red,
-				      underline  := @on)).
-def_style(prolog_data,		style(colour := blue,
-				      underline  := @on)).
-
-def_style(keyword(_),		style(colour := blue)).
-def_style(identifier,		style(bold := @on)).
-def_style(delimiter,		style(bold := @on)).
-def_style(expanded,		style(colour := blue,
-				      underline  := @on)).
-
-def_style(hook,			style(colour := blue,
-				      underline := @on)).
-
-def_style(error,		style(background := orange)).
-def_style(type_error(_),	style(background := orange)).
-def_style(syntax_error,		style(background := red)).
-
-%%	prolog_src_style(?Class, ?Style) is nondet.
-%
-%	True if Style is the style to use for displaying an element
-%	with the given classification.
-
-prolog_src_style(Class, Style) :-
-	style(Class, Style).		% user hook
-prolog_src_style(Class, Style) :-
-	def_style(Class, Style).	% system default
-
-
-%%	term_colours(+Term, -FunctorColourArgColours)
-%
-%	Define colourisation for specific terms.
-
-term_colours((?- Directive), Colours) :-
-	term_colours((:- Directive), Colours).
-term_colours((prolog:message(_) --> _),
-	     expanded - [ expanded - [ expanded,
-				       expanded - [ identifier
-						  ]
-				     ],
-			  classify
-			]).
-term_colours((prolog:error_message(_) --> _),
-	     expanded - [ expanded - [ expanded,
-				       expanded - [ identifier
-						  ]
-				     ],
-			  classify
-			]).
-
-%	XPCE rules
-
-term_colours(variable(_, _, _, _),
-	     expanded - [ identifier,
-			  classify,
-			  classify,
-			  comment
-			]).
-term_colours(variable(_, _, _),
-	     expanded - [ identifier,
-			  classify,
-			  atom
-			]).
-term_colours(handle(_, _, _),
-	     expanded - [ classify,
-			  classify,
-			  classify
-			]).
-term_colours(handle(_, _, _, _),
-	     expanded - [ classify,
-			  classify,
-			  classify,
-			  classify
-			]).
-term_colours(class_variable(_,_,_,_),
-	     expanded - [ identifier,
-			  pce(type),
-			  pce(default),
-			  comment
-			]).
-term_colours(class_variable(_,_,_),
-	     expanded - [ identifier,
-			  pce(type),
-			  pce(default)
-			]).
-term_colours(delegate_to(_),
-	     expanded - [ classify
-			]).
-term_colours((:- encoding(_)),
-	     expanded - [ expanded - [ classify
-				     ]
-			]).
-term_colours((:- pce_begin_class(_, _, _)),
-	     expanded - [ expanded - [ identifier,
-				       pce_new,
-				       comment
-				     ]
-			]).
-term_colours((:- pce_begin_class(_, _)),
-	     expanded - [ expanded - [ identifier,
-				       pce_new
-				     ]
-			]).
-term_colours((:- pce_extend_class(_)),
-	     expanded - [ expanded - [ identifier
-				     ]
-			]).
-term_colours((:- pce_end_class),
-	     expanded - [ expanded
-			]).
-term_colours((:- pce_end_class(_)),
-	     expanded - [ expanded - [ identifier
-				     ]
-			]).
-term_colours((:- use_class_template(_)),
-	     expanded - [ expanded - [ pce_new
-				     ]
-			]).
-term_colours((:- emacs_begin_mode(_,_,_,_,_)),
-	     expanded - [ expanded - [ identifier,
-				       classify,
-				       classify,
-				       classify,
-				       classify
-				     ]
-			]).
-term_colours((:- emacs_extend_mode(_,_)),
-	     expanded - [ expanded - [ identifier,
-				       classify
-				     ]
-			]).
-term_colours((:- pce_group(_)),
-	     expanded - [ expanded - [ identifier
-				     ]
-			]).
-term_colours((:- pce_global(_, new(_))),
-	     expanded - [ expanded - [ identifier,
-				       pce_arg
-				     ]
-			]).
-term_colours((:- emacs_end_mode),
-	     expanded - [ expanded
-			]).
-term_colours(pce_ifhostproperty(_,_),
-	     expanded - [ classify,
-			  classify
-			]).
-term_colours((_,_),
-	     error - [ classify,
-		       classify
-		     ]).
-
-specified_item(_, Var, TB, Pos) :-
-	var(Var), !,
-	colourise_term_arg(Var, TB, Pos).
-					% generic classification
-specified_item(classify, Term, TB, Pos) :- !,
-	colourise_term_arg(Term, TB, Pos).
-					% classify as head
-specified_item(head, Term, TB, Pos) :- !,
-	colourise_clause_head(Term, TB, Pos).
-					% expanded head (DCG=2, ...)
-specified_item(head(+N), Term, TB, Pos) :- !,
-	colourise_extended_head(Term, N, TB, Pos).
-					% M:Head
-specified_item(extern(M), Term, TB, Pos) :- !,
-	colourise_extern_head(Term, M, TB, Pos).
-					% classify as body
-specified_item(body, Term, TB, Pos) :- !,
-	colourise_body(Term, TB, Pos).
-					% DCG goal in body
-specified_item(dcg, Term, TB, Pos) :- !,
-	colourise_dcg(Term, [], TB, Pos).
-					% assert/retract arguments
-specified_item(db, Term, TB, Pos) :- !,
-	colourise_db(Term, TB, Pos).
-					% files
-specified_item(file, Term, TB, Pos) :- !,
-	colourise_files(Term, TB, Pos).
-					% [Name/Arity, ...]
-specified_item(exports, Term, TB, Pos) :- !,
-	colourise_exports(Term, TB, Pos).
-					% [Name/Arity, ...]
-specified_item(imports(File), Term, TB, Pos) :- !,
-	colourise_imports(Term, File, TB, Pos).
-					% Name/Arity, ...
-specified_item(predicates, Term, TB, Pos) :- !,
-	colourise_declarations(Term, TB, Pos).
-					% XPCE new argument
-specified_item(pce_new, Term, TB, Pos) :- !,
-	(   atom(Term)
-	->  colourise_class(Term, TB, Pos)
-	;   compound(Term)
-	->  functor(Term, Class, _),
-	    Pos = term_position(_,_,FF, FT, ArgPos),
-	    colourise_class(Class, TB, FF-FT),
-	    specified_items(pce_arg, Term, TB, ArgPos)
-	;   colourise_term_arg(Term, TB, Pos)
-	).
-					% Generic XPCE arguments
-specified_item(pce_arg, new(X), TB,
-	       term_position(_,_,_,_,[ArgPos])) :- !,
-	specified_item(pce_new, X, TB, ArgPos).
-specified_item(pce_arg, new(X, T), TB,
-	       term_position(_,_,_,_,[P1, P2])) :- !,
-	colourise_term_arg(X, TB, P1),
-	specified_item(pce_new, T, TB, P2).
-specified_item(pce_arg, @Ref, TB, Pos) :- !,
-	colourise_term_arg(@Ref, TB, Pos).
-specified_item(pce_arg, prolog(Term), TB,
-	       term_position(_,_,FF,FT,[ArgPos])) :- !,
-	colour_item(prolog_data, TB, FF-FT),
-	colourise_term_arg(Term, TB, ArgPos).
-specified_item(pce_arg, Term, TB, Pos) :-
-	compound(Term),
-	Term \= [_|_], !,
-	specified_item(pce_new, Term, TB, Pos).
-specified_item(pce_arg, Term, TB, Pos) :- !,
-	colourise_term_arg(Term, TB, Pos).
-					% List of XPCE arguments
-specified_item(pce_arg_list, List, TB, list_position(_,_,Elms,Tail)) :- !,
-	colourise_list_args(Elms, Tail, List, TB, pce_arg).
-specified_item(pce_arg_list, Term, TB, Pos) :- !,
-	specified_item(pce_arg, Term, TB, Pos).
-					% XPCE selector
-specified_item(pce_selector, Term, TB,
-	       term_position(_,_,_,_,ArgPos)) :- !,
-	specified_items(pce_arg, Term, TB, ArgPos).
-specified_item(pce_selector, Term, TB, Pos) :-
-	colourise_term_arg(Term, TB, Pos).
-					% Nested specification
-specified_item(FuncSpec-ArgSpecs, Term, TB,
-	       term_position(_,_,FF,FT,ArgPos)) :- !,
-	specified_item(FuncSpec, Term, TB, FF-FT),
-	specified_items(ArgSpecs, Term, TB, ArgPos).
-					% Nested for {...}
-specified_item(FuncSpec-[ArgSpec], {Term}, TB,
-	       brace_term_position(F,T,ArgPos)) :- !,
-	specified_item(FuncSpec, {Term}, TB, F-T),
-	specified_item(ArgSpec, Term, TB, ArgPos).
-					% Specified
-specified_item(FuncSpec-ElmSpec, List, TB, list_position(F,T,ElmPos,TailPos)) :- !,
-	FT is F + 1,
-	AT is T - 1,
-	colour_item(FuncSpec, TB, F-FT),
-	colour_item(FuncSpec, TB, AT-T),
-	specified_list(ElmSpec, List, TB, ElmPos, TailPos).
-specified_item(Class, _, TB, Pos) :-
-	colour_item(Class, TB, Pos).
-
-%%	specified_items(+Spec, +T, +TB, +PosList)
-
-specified_items(Specs, Term, TB, PosList) :-
-	is_list(Specs), !,
-	specified_arglist(Specs, 1, Term, TB, PosList).
-specified_items(Spec, Term, TB, PosList) :-
-	specified_argspec(PosList, Spec, 1, Term, TB).
-
-
-specified_arglist([], _, _, _, _).
-specified_arglist(_, _, _, _, []) :- !.			% Excess specification args
-specified_arglist([S0|ST], N, T, TB, [P0|PT]) :-
-	arg(N, T, Term),
-	specified_item(S0, Term, TB, P0),
-	NN is N + 1,
-	specified_arglist(ST, NN, T, TB, PT).
-
-specified_argspec([], _, _, _, _).
-specified_argspec([P0|PT], Spec, N, T, TB) :-
-	arg(N, T, Term),
-	specified_item(Spec, Term, TB, P0),
-	NN is N + 1,
-	specified_argspec(PT, Spec, NN, T, TB).
-
-
-%%	specified_list(+Spec, +List, +TB, +PosList, TailPos)
-
-specified_list([], [], _, [], _).
-specified_list([HS|TS], [H|T], TB, [HP|TP], TailPos) :- !,
-	specified_item(HS, H, TB, HP),
-	specified_list(TS, T, TB, TP, TailPos).
-specified_list(Spec, [H|T], TB, [HP|TP], TailPos) :-
-	specified_item(Spec, H, TB, HP),
-	specified_list(Spec, T, TB, TP, TailPos).
-specified_list(_, _, _, [], none) :- !.
-specified_list(Spec, Tail, TB, [], TailPos) :-
-	specified_item(Spec, Tail, TB, TailPos).
-=======
-	).
->>>>>>> 45e80804
+	).